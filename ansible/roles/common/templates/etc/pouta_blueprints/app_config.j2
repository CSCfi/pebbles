--- conflicted
+++ resolved
@@ -1,10 +1,7 @@
 DEBUG: {{ application_debug_logging }}
 SECRET_KEY: '{{ application_secret_key }}'
 SQLALCHEMY_DATABASE_URI: '{{ application_database_uri }}'
-<<<<<<< HEAD
 M2M_CREDENTIAL_STORE: '{{ application_m2m_credentials_path }}'
-=======
 {%  if public_ipv4 is defined %}
 BASE_URL=https://{{ public_ipv4 }}:8888/
-{% endif %}
->>>>>>> 6c36f20f
+{% endif %}