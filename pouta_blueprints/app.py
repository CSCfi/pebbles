--- conflicted
+++ resolved
@@ -22,7 +22,6 @@
     app.dynamic_config = BaseConfig()
 
 app.config.from_object(app.dynamic_config)
-<<<<<<< HEAD
 
 if app.config['ENABLE_SHIBBOLETH_LOGIN']:
     SSO_ATTRIBUTE_MAP = {
@@ -34,11 +33,6 @@
     app.config.setdefault('SSO_LOGIN_URL', '/login')
     app.config.setdefault('PREFERRED_URL_SCHEME', 'https')
 
-mail = Mail()
-mail.init_app(app)
-=======
->>>>>>> 1bdde5d4
-
 db.init_app(app)
 with app.app_context():
     db.create_all()
